--- conflicted
+++ resolved
@@ -36,15 +36,11 @@
         self.recovery = recovery
         self.threshold = threshold
         self.delta = delta
-<<<<<<< HEAD
         self.pomdp_step = 6
-        self._probas = []
-        self._indices = []
-        self._recovery = False
-        self._frames = 0
         self._current_cue = None
         self._pomdp_preds = []
         self._pomdp_trues = []
+        self.reset()
 
     def _get_correlations(self, x=None):
         """
@@ -79,17 +75,6 @@
             pvalues.append(pvalue)
         
         return correlations, pvalues
-
-    def pomdp_accumulation(self):
-        """Compute correlations, get candidate and save it for POMDP solving"""
-        # POMDP works with data windows that must have the same size, so we slice _probas
-        pomdp_probas = self._probas[-self.min_buffer_size:]
-        correlations, pvalues = self._get_correlations(x=pomdp_probas)
-
-
-=======
-        self.reset()
->>>>>>> d11c2f55
 
     def update(self):
 
@@ -192,4 +177,4 @@
         self._probas = []
         self._indices = []
         self._recovery = False
-        self._frames = 0+        self._frames = 0
